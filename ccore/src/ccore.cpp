--- conflicted
+++ resolved
@@ -1,668 +1,663 @@
-/**
-*
-* Copyright (C) 2014-2016    Andrei Novikov (pyclustering@yandex.ru)
-*
-* GNU_PUBLIC_LICENSE
-*   pyclustering is free software: you can redistribute it and/or modify
-*   it under the terms of the GNU General Public License as published by
-*   the Free Software Foundation, either version 3 of the License, or
-*   (at your option) any later version.
-*
-*   pyclustering is distributed in the hope that it will be useful,
-*   but WITHOUT ANY WARRANTY; without even the implied warranty of
-*   MERCHANTABILITY or FITNESS FOR A PARTICULAR PURPOSE.  See the
-*   GNU General Public License for more details.
-*
-*   You should have received a copy of the GNU General Public License
-*   along with this program.  If not, see <http://www.gnu.org/licenses/>.
-*
-*/
+/**
+*
+* Copyright (C) 2014-2016    Andrei Novikov (pyclustering@yandex.ru)
+*
+* GNU_PUBLIC_LICENSE
+*   pyclustering is free software: you can redistribute it and/or modify
+*   it under the terms of the GNU General Public License as published by
+*   the Free Software Foundation, either version 3 of the License, or
+*   (at your option) any later version.
+*
+*   pyclustering is distributed in the hope that it will be useful,
+*   but WITHOUT ANY WARRANTY; without even the implied warranty of
+*   MERCHANTABILITY or FITNESS FOR A PARTICULAR PURPOSE.  See the
+*   GNU General Public License for more details.
+*
+*   You should have received a copy of the GNU General Public License
+*   along with this program.  If not, see <http://www.gnu.org/licenses/>.
+*
+*/
+
+#include <string>
+#include <fstream>
+#include <sstream>
+
+#include "ccore.h"
+
+#include "cluster/agglomerative.hpp"
+#include "cluster/hsyncnet.hpp"
+#include "cluster/syncnet.hpp"
+#include "cluster/xmeans.hpp"
+#include "cluster/ant_clustering_mean.hpp"
+
+#include "nnet/legion.hpp"
+#include "nnet/sync.hpp"
+#include "nnet/syncpr.hpp"
+
+#include "tsp/ant_colony.hpp"
+
+#include "utils.hpp"
+
+
+using namespace container;
+
+
+void free_clustering_result(clustering_result * pointer) {
+	if (pointer != NULL) {
+		if (pointer->clusters != NULL) {
+		    for (size_t i = 0; i < pointer->size; i++) {
+		        delete [] pointer->clusters[i].objects;
+		    }
+
+			delete [] pointer->clusters;
+			pointer->clusters = NULL;
+		}
+
+		delete pointer;
+		pointer = NULL;
+	}
+}
+
+void free_dynamic_result(dynamic_result * pointer) {
+	if (pointer != NULL) {
+		if (pointer->times != NULL) {
+			delete [] pointer->times;
+			pointer->times = NULL;
+		}
+
+		if (pointer->dynamic != NULL) {
+			for (unsigned int index_object = 0; index_object < pointer->size_dynamic; index_object++) {
+				if (pointer->dynamic[index_object] != NULL) {
+					delete [] pointer->dynamic[index_object];
+					pointer->dynamic[index_object] = NULL;
+				}
+			}
+
+			delete [] pointer->dynamic;
+			pointer->dynamic = NULL;
+		}
+
+		delete pointer;
+		pointer = NULL;
+	}
+}
+
+void free_pyclustering_package(pyclustering_package * package) {
+    delete package;
+}
+
+
+clustering_result * xmeans_algorithm(const data_representation * const sample, const data_representation * const initial_centers, const unsigned int kmax, const double tolerance) {
+	std::vector<std::vector<double> > * dataset = read_sample(sample);
+	std::vector<std::vector<double> > * centers = read_sample(initial_centers);
+
+	xmeans solver(*dataset, *centers, kmax, tolerance);
+	solver.process();
+
+	std::vector<std::vector<unsigned int> > output_clusters;
+	solver.get_clusters(output_clusters);
+
+	clustering_result * result = create_clustering_result(output_clusters);
+
+	delete dataset; dataset = NULL;
+	delete centers; centers = NULL;
+
+	return result;	
+}
+
+void * sync_create_network(const unsigned int size, const double weight_factor, const double frequency_factor, const unsigned int connection_type, const unsigned int initial_phases) {
+	return (void *) new sync_network(size, weight_factor, frequency_factor, (connection_t) connection_type, (initial_type) initial_phases);
+}
+
+void sync_destroy_network(const void * pointer_network) {
+	if (pointer_network != NULL) {
+		delete (sync_network *) pointer_network;
+	}
+}
+
+void * sync_simulate_static(const void * pointer_network, unsigned int steps, const double time, const unsigned int solver, const bool collect_dynamic) {
+	sync_network * network = (sync_network *) pointer_network;
+
+	sync_dynamic * dynamic = new sync_dynamic();
+	network->simulate_static(steps, time, (solve_type) solver, collect_dynamic, (*dynamic));
+
+	return (void *) dynamic;
+}
+
+void * sync_simulate_dynamic(const void * pointer_network, const double order, const unsigned int solver, const bool collect_dynamic, const double step, const double step_int, const double threshold_changes) {
+	sync_network * network = (sync_network *) pointer_network;
+	
+	sync_dynamic * dynamic = new sync_dynamic();
+	network->simulate_dynamic(order, step, (solve_type) solver, collect_dynamic, (*dynamic));
+
+	return (void *) dynamic;
+}
+
+double sync_order(const void * pointer_network) {
+	return ((sync_network *) pointer_network)->sync_order();
+}
+
+double sync_local_order(const void * pointer_network) {
+	return ((sync_network *) pointer_network)->sync_local_order();
+}
+
+unsigned int sync_dynamic_get_size(const void * pointer_network) {
+	return ((sync_dynamic *) pointer_network)->size();
+}
+
+void sync_dynamic_destroy(const void * pointer) {
+	delete (sync_dynamic *) pointer;
+}
+
+
+pyclustering_package * sync_dynamic_allocate_sync_ensembles(const void * pointer, const double tolerance, const size_t iteration) {
+	ensemble_data<sync_ensemble> ensembles;
+
+	((sync_dynamic *) pointer)->allocate_sync_ensembles(tolerance, iteration, ensembles);
+
+	pyclustering_package * package = new pyclustering_package((unsigned int) pyclustering_type_data::PYCLUSTERING_TYPE_LIST);
+	package->size = ensembles.size();
+	package->data = new pyclustering_package * [package->size];
+
+	for (unsigned int i = 0; i < package->size; i++) {
+		((pyclustering_package **) package->data)[i] = create_package(&ensembles[i]);
+	}
+
+	return package;
+}
+
+
+pyclustering_package * sync_dynamic_allocate_correlation_matrix(const void * pointer_dynamic, const unsigned int iteration) {
+    sync_corr_matrix matrix;
+    ((sync_dynamic *) pointer_dynamic)->allocate_correlation_matrix(iteration, matrix);
+
+    pyclustering_package * package = new pyclustering_package((unsigned int) pyclustering_type_data::PYCLUSTERING_TYPE_LIST);
+    package->size = matrix.size();
+    package->data = new pyclustering_package * [package->size];
+
+    for (unsigned int i = 0; i < package->size; i++) {
+        ((pyclustering_package **) package->data)[i] = create_package(&matrix[i]);
+    }
+
+    return package;
+}
+
+
+pyclustering_package * sync_dynamic_get_time(const void * pointer) {
+	sync_dynamic & dynamic = *((sync_dynamic *) pointer);
+
+	pyclustering_package * package = new pyclustering_package((unsigned int) pyclustering_type_data::PYCLUSTERING_TYPE_DOUBLE);
+	package->size = dynamic.size();
+	package->data = new double[package->size];
+
+	for (unsigned int i = 0; i < package->size; i++) {
+		((double *) package->data)[i]  = dynamic[i].m_time;
+	}
+
+	return package;
+}
+
+pyclustering_package * sync_dynamic_get_output(const void * pointer) {
+	sync_dynamic & dynamic = *((sync_dynamic *) pointer);
+
+	pyclustering_package * package = new pyclustering_package((unsigned int) pyclustering_type_data::PYCLUSTERING_TYPE_LIST);
+	package->size = dynamic.size();
+	package->data = new pyclustering_package * [package->size];
+
+	for (unsigned int i = 0; i < package->size; i++) {
+		((pyclustering_package **) package->data)[i] = create_package(&dynamic[i].m_phase);
+	}
+
+	return package;
+}
+
+
+
+/***********************************************************************************************
+*
+* @brief syncpr - phase oscillatory network (for pattern recognition) interface implementation.
+*
+***********************************************************************************************/
+void * syncpr_create(const unsigned int num_osc,
+                     const double increase_strength1,
+                     const double increase_strength2)
+{
+    return (void *) new syncpr(num_osc, increase_strength1, increase_strength2);
+}
+
+void syncpr_destroy(const void * pointer_network) {
+    delete (syncpr *)pointer_network;
+}
+
+unsigned int syncpr_get_size(const void * pointer_network) {
+    return ((syncpr *)pointer_network)->size();
+}
+
+void syncpr_train(const void * pointer_network, const void * const patterns) {
+    syncpr * network = (syncpr *)pointer_network;
+
+    const pyclustering_package * const package_patterns = (const pyclustering_package * const)patterns;
+    std::vector<syncpr_pattern> external_patterns(package_patterns->size, syncpr_pattern(network->size(), 0));
+
+    for (size_t i = 0; i < package_patterns->size; i++) {
+        const pyclustering_package * const package_pattern = ((pyclustering_package **)package_patterns->data)[i];
+        std::copy((int *)package_pattern->data, ((int *)package_pattern->data) + package_pattern->size, external_patterns[i].begin());
+    }
+
+    network->train(external_patterns);
+}
+
+void * syncpr_simulate_static(const void * pointer_network,
+                              unsigned int steps,
+                              const double time,
+                              const void * const pattern,
+                              const unsigned int solver,
+                              const bool collect_dynamic) 
+{
+    syncpr * network = (syncpr *)pointer_network;
+
+    const pyclustering_package * const package_pattern = (const pyclustering_package * const)pattern;
+    syncpr_pattern external_pattern((int *)package_pattern->data, ((int *)package_pattern->data) + package_pattern->size);
+
+    syncpr_dynamic * dynamic = new syncpr_dynamic();
+    network->simulate_static(steps, time, external_pattern, (solve_type)solver, collect_dynamic, (*dynamic));
+
+    return (void *)dynamic;
+}
+
+void * syncpr_simulate_dynamic(const void * pointer_network,
+                               const void * const pattern,
+                               const double order,
+                               const unsigned int solver,
+                               const bool collect_dynamic,
+                               const double step)
+{
+    syncpr * network = (syncpr *)pointer_network;
+
+    const pyclustering_package * const package_pattern = (const pyclustering_package * const)pattern;
+    syncpr_pattern external_pattern((int *)package_pattern->data, ((int *)package_pattern->data) + package_pattern->size);
+
+    syncpr_dynamic * dynamic = new syncpr_dynamic();
+    network->simulate_dynamic(external_pattern, order, step, (solve_type)solver, collect_dynamic, (*dynamic));
+
+    return (void *)dynamic;
+}
+
+double syncpr_memory_order(const void * pointer_network, const void * const pattern) {
+    const pyclustering_package * const package_pattern = (const pyclustering_package * const)pattern;
+    syncpr_pattern external_pattern((int *)package_pattern->data, ((int *)package_pattern->data) + package_pattern->size);
+
+    return ((syncpr *)pointer_network)->memory_order(external_pattern);
+}
+
+unsigned int syncpr_dynamic_get_size(const void * pointer_network) {
+    return ((syncpr_dynamic *)pointer_network)->size();
+}
+
+void syncpr_dynamic_destroy(const void * pointer) {
+    delete (syncpr_dynamic *)pointer;
+}
+
+pyclustering_package * syncpr_dynamic_allocate_sync_ensembles(const void * pointer, const double tolerance) {
+    return sync_dynamic_allocate_sync_ensembles(pointer, tolerance, syncpr_dynamic_get_size(pointer) - 1);
+}
+
+pyclustering_package * syncpr_dynamic_get_time(const void * pointer) {
+    return sync_dynamic_get_time(pointer);
+}
+
+pyclustering_package * syncpr_dynamic_get_output(const void * pointer) {
+    return sync_dynamic_get_output(pointer);
+}
+
+
+
+/***********************************************************************************************
+*
+* @brief syncnet - phase oscillatory network (for cluster analysis) interface implementation.
+*
+***********************************************************************************************/
+void * syncnet_create_network(const data_representation * const sample, const double connectivity_radius, const bool enable_conn_weight, const unsigned int initial_phases) {
+	std::vector<std::vector<double> > * dataset = read_sample(sample);	/* belongs to syncnet */
+	return (void *) new syncnet(dataset, connectivity_radius, enable_conn_weight, (initial_type) initial_phases);
+}
+
+void syncnet_destroy_network(const void * pointer_network) {
+	if (pointer_network != NULL) {
+		delete (syncnet *) pointer_network;
+	}
+}
+
+void * syncnet_process(const void * pointer_network, const double order, const unsigned int solver, const bool collect_dynamic) {
+	syncnet * network = (syncnet *) pointer_network;
+	
+	syncnet_analyser * analyser = new syncnet_analyser();
+	network->process(order, (solve_type) solver, collect_dynamic, (*analyser));
+
+	ensemble_data<sync_ensemble> ensembles;
+	analyser->allocate_sync_ensembles(0.1, ensembles);
+
+	return analyser;
+}
+
+void syncnet_analyser_destroy(const void * pointer_analyser) {
+	if (pointer_analyser != NULL) {
+		delete (syncnet_analyser *) pointer_analyser;
+	}
+}
+
+
+
+void * hsyncnet_create_network(const data_representation * const sample, 
+                               const unsigned int number_clusters, 
+                               const unsigned int initial_phases,
+                               const unsigned int initial_neighbors,
+                               const double increase_persent) {
+
+	std::vector<std::vector<double> > * dataset = read_sample(sample);	/* belongs to hsyncnet */
+	return (void *) new hsyncnet(dataset, number_clusters, (initial_type) initial_phases, initial_neighbors, increase_persent);
+}
+
+void hsyncnet_destroy_network(const void * pointer_network) {
+	if (pointer_network != NULL) {
+		delete (hsyncnet *) pointer_network;
+	}
+}
+
+void * hsyncnet_process(const void * pointer_network, const double order, const unsigned int solver, const bool collect_dynamic) {
+	hsyncnet * network = (hsyncnet *) pointer_network;
+
+	hsyncnet_analyser * analyser = new hsyncnet_analyser();
+	network->process(order, (solve_type) solver, collect_dynamic, *analyser);
+
+	return (void *) analyser;
+}
+
+void hsyncnet_analyser_destroy(const void * pointer_analyser) {
+	if (pointer_analyser != NULL) {
+		delete (hsyncnet_analyser *) pointer_analyser;
+	}
+}
+
+
+/////////////////////////////////////////////////////////////////////////////
+//                  Ant Colony functions
+//
+tsp_result * ant_colony_tsp_process_get_result(std::shared_ptr<city_distance::distance_matrix>& dist, const ant::ant_colony_tsp_params * algorithm_params)
+{
+       // Algorithm params
+       using AntAPI = ant::ant_colony_TSP_params_initializer;
+       auto algo_params = ant::ant_colony_TSP_params::make_param
+           (AntAPI::Q_t{ algorithm_params->q }
+               , AntAPI::Ro_t{ algorithm_params->ro }
+               , AntAPI::Alpha_t{ algorithm_params->alpha }
+               , AntAPI::Beta_t{ algorithm_params->beta }
+               , AntAPI::Gamma_t{ algorithm_params->gamma }
+               , AntAPI::InitialPheramone_t{ algorithm_params->initial_pheramone }
+               , AntAPI::Iterations_t{ algorithm_params->iterations }
+               , AntAPI::CountAntsInIteration_t{ algorithm_params->count_ants_in_iteration }
+       );
+
+       // process()
+       ant::ant_colony ant_algo{ dist, algo_params };
+       auto algo_res = ant_algo.process();
+
+       // create result for python
+       tsp_result * result = new tsp_result();
+
+       // init path length
+       result->path_length = algo_res->path_length;
+
+       // create array to stored cities in the path
+       result->objects_sequence = new unsigned int[algo_res->shortest_path.size()];
+       result->size = algo_res->shortest_path.size();
+
+       // copy cities to result
+       for (std::size_t object_number = 0; object_number < algo_res->shortest_path.size(); ++object_number) {
+           result->objects_sequence[object_number] = algo_res->shortest_path[object_number];
+       }
+
+       return result;
+}
+
+tsp_result * ant_colony_tsp_process_by_matrix(const tsp_matrix * objects_coord, const void * ant_colony_parameters)
+{
+    std::vector<std::vector<double>> matrix;
+
+    matrix.resize(objects_coord->size);
+
+    for (std::size_t i = 0; i < matrix.size(); ++i)
+    {
+        matrix[i].resize(objects_coord->size);
+
+        for (std::size_t j = 0; j < matrix[i].size(); ++j)
+        {
+            matrix[i][j] = objects_coord->data[i][j];
+        }
+    }
+    auto dist = city_distance::distance_matrix::make_city_distance_matrix (matrix);
+
+    return ant_colony_tsp_process_get_result(dist, static_cast<const ant::ant_colony_tsp_params *>(ant_colony_parameters) );
+}
+
+
+tsp_result * ant_colony_tsp_process(const tsp_objects * objects_coord, const void * ant_colony_parameters)
+{
+	const ant::ant_colony_tsp_params * algorithm_params = (const ant::ant_colony_tsp_params *) ant_colony_parameters;
+    std::vector<city_distance::object_coordinate> cities;
+
+    for (std::size_t city_num = 0; city_num < objects_coord->size / objects_coord->dimention; ++city_num)
+    {
+        std::vector<double> v(objects_coord->dimention);
+
+        for (std::size_t dim = 0; dim < objects_coord->dimention; ++dim)
+        {
+            v[dim] = objects_coord->data[city_num*objects_coord->dimention + dim];
+        }
+
+        cities.push_back(std::move(v));
+    }
+
+    auto dist = city_distance::distance_matrix::make_city_distance_matrix (cities);
+
+    return ant_colony_tsp_process_get_result(dist, static_cast<const ant::ant_colony_tsp_params *>(ant_colony_parameters) );
+}
+
+void ant_colony_tsp_destroy(const void * result) {
+	if (result != NULL) {
+		delete [] ((tsp_result *) result)->objects_sequence;
+		delete (tsp_result *) result;
+	}
+}
+//
+//                  End Ant colony functions
+/////////////////////////////////////////////////////////////////////////////
+
+
+////////////////////////////////////////////////////////////////////////////
+//
+//          Ant clustering algorithm
+
+clustering_result * ant_mean_clustering(const data_representation * const sample, const void * p_ant_clustering_params, unsigned int count_clusters)
+{
+    const ant::s_ant_clustering_params * algorithm_params = (const ant::s_ant_clustering_params *) p_ant_clustering_params;
+
+    using AntCAPI = ant::ant_colony_clustering_params_initializer;
+
+    auto params_ant_clustering = ant::ant_clustering_params::make_param(
+        AntCAPI::RO_t(algorithm_params->ro)
+        , AntCAPI::Pheramone_init_t(algorithm_params->pheramone_init)
+        , AntCAPI::Iterations_t(algorithm_params->iterations)
+        , AntCAPI::Count_ants_t(algorithm_params->count_ants)
+        );
+
+    dataset input_points(sample->size);
+
+    for (std::size_t i = 0; i < input_points.size(); ++i)
+    {
+        for (std::size_t j = 0; j < sample->dimension; ++j)
+        {
+            input_points[i].push_back(sample->objects[i][j]);
+        }
+    }
+
+    cluster_analysis::cluster_data result;
+
+    ant::ant_clustering_mean ant_mean_clustering{ params_ant_clustering, count_clusters };
+    ant_mean_clustering.process(input_points, result);
+
+    clustering_result * pack_result = create_clustering_result( *(result.clusters().get()) );
+
+    return pack_result;
+}
+
+
+void * som_create(const unsigned int num_rows, const unsigned int num_cols, const unsigned int type_conn, const void * parameters) {
+	return (void *) new som(num_rows, num_cols, (som_conn_type) type_conn,  *((som_parameters *) parameters));
+}
+
+void som_destroy(const void * pointer) {
+	if (pointer != NULL) {
+		delete (som *) pointer;
+	}
+}
+
+unsigned int som_train(const void * pointer, const data_representation * const sample, const unsigned int epochs, const bool autostop) {
+	std::vector<std::vector<double> > * dataset = read_sample(sample);
+	unsigned int result = ((som *) pointer)->train(*dataset, epochs, autostop);
+	delete dataset;
+
+	return result;
+}
+
+unsigned int som_simulate(const void * pointer, const data_representation * const pattern) {
+	std::vector<std::vector<double> > * input_pattern = read_sample(pattern);
+	return ((som *) pointer)->simulate( (*input_pattern)[0] );
+}
+
+unsigned int som_get_winner_number(const void * pointer) {
+	return ((som *) pointer)->get_winner_number();
+}
+
+unsigned int som_get_size(const void * pointer) {
+	return ((som *) pointer)->get_size();
+}
+
+
+pyclustering_package * som_get_weights(const void * pointer) {
+	std::vector<std::vector<double> > weights;
+	((som *) pointer)->allocate_weights(weights);
+
+	pyclustering_package * package = create_package(&weights);
+
+	return package;
+}
+
+pyclustering_package * som_get_capture_objects(const void * pointer) {
+	std::vector<std::vector<unsigned int> > capture_objects;
+	((som *) pointer)->allocate_capture_objects(capture_objects);
+
+	pyclustering_package * package = create_package(&capture_objects);
+
+	return package;
+}
+
+pyclustering_package * som_get_awards(const void * pointer) {
+	std::vector<unsigned int> awards;
+	((som *) pointer)->allocate_awards(awards);
+	pyclustering_package * package = create_package(&awards);
+
+	return package;
+}
+
+pyclustering_package * som_get_neighbors(const void * pointer) {
+	pyclustering_package * package = NULL;
+
+	std::vector<std::vector<unsigned int> > neighbors;
+	((som *) pointer)->allocate_neighbors(neighbors);
+	if (!neighbors.empty()) {
+		package = create_package(&neighbors);
+	}
+
+	return package;
+}
+
 
-#include <string>
-#include <fstream>
-#include <sstream>
-
-#include "ccore.h"
-
-#include "cluster/agglomerative.hpp"
-#include "cluster/hsyncnet.hpp"
-#include "cluster/syncnet.hpp"
-#include "cluster/xmeans.hpp"
-#include "cluster/ant_clustering_mean.hpp"
-
-#include "nnet/legion.hpp"
-#include "nnet/sync.hpp"
-#include "nnet/syncpr.hpp"
-
-#include "tsp/ant_colony.hpp"
-
-#include "utils.hpp"
-
-
-using namespace container;
-
-
-void free_clustering_result(clustering_result * pointer) {
-	if (pointer != NULL) {
-		if (pointer->clusters != NULL) {
-		    for (size_t i = 0; i < pointer->size; i++) {
-		        delete [] pointer->clusters[i].objects;
-		    }
-
-			delete [] pointer->clusters;
-			pointer->clusters = NULL;
-		}
-
-		delete pointer;
-		pointer = NULL;
-	}
-}
-
-void free_dynamic_result(dynamic_result * pointer) {
-	if (pointer != NULL) {
-		if (pointer->times != NULL) {
-			delete [] pointer->times;
-			pointer->times = NULL;
-		}
-
-		if (pointer->dynamic != NULL) {
-			for (unsigned int index_object = 0; index_object < pointer->size_dynamic; index_object++) {
-				if (pointer->dynamic[index_object] != NULL) {
-					delete [] pointer->dynamic[index_object];
-					pointer->dynamic[index_object] = NULL;
-				}
-			}
-
-			delete [] pointer->dynamic;
-			pointer->dynamic = NULL;
-		}
-
-		delete pointer;
-		pointer = NULL;
-	}
-}
-
-void free_pyclustering_package(pyclustering_package * package) {
-    delete package;
-}
-
-
-clustering_result * xmeans_algorithm(const data_representation * const sample, const data_representation * const initial_centers, const unsigned int kmax, const double tolerance) {
-	std::vector<std::vector<double> > * dataset = read_sample(sample);
-	std::vector<std::vector<double> > * centers = read_sample(initial_centers);
-
-	xmeans solver(*dataset, *centers, kmax, tolerance);
-	solver.process();
-
-	std::vector<std::vector<unsigned int> > output_clusters;
-	solver.get_clusters(output_clusters);
-
-	clustering_result * result = create_clustering_result(output_clusters);
-
-	delete dataset; dataset = NULL;
-	delete centers; centers = NULL;
-
-	return result;	
-}
-
-void * sync_create_network(const unsigned int size, const double weight_factor, const double frequency_factor, const unsigned int connection_type, const unsigned int initial_phases) {
-	return (void *) new sync_network(size, weight_factor, frequency_factor, (connection_t) connection_type, (initial_type) initial_phases);
-}
-
-void sync_destroy_network(const void * pointer_network) {
-	if (pointer_network != NULL) {
-		delete (sync_network *) pointer_network;
-	}
-}
-
-void * sync_simulate_static(const void * pointer_network, unsigned int steps, const double time, const unsigned int solver, const bool collect_dynamic) {
-	sync_network * network = (sync_network *) pointer_network;
-
-	sync_dynamic * dynamic = new sync_dynamic();
-	network->simulate_static(steps, time, (solve_type) solver, collect_dynamic, (*dynamic));
-
-	return (void *) dynamic;
-}
-
-void * sync_simulate_dynamic(const void * pointer_network, const double order, const unsigned int solver, const bool collect_dynamic, const double step, const double step_int, const double threshold_changes) {
-	sync_network * network = (sync_network *) pointer_network;
-	
-	sync_dynamic * dynamic = new sync_dynamic();
-	network->simulate_dynamic(order, step, (solve_type) solver, collect_dynamic, (*dynamic));
-
-	return (void *) dynamic;
-}
-
-double sync_order(const void * pointer_network) {
-	return ((sync_network *) pointer_network)->sync_order();
-}
-
-double sync_local_order(const void * pointer_network) {
-	return ((sync_network *) pointer_network)->sync_local_order();
-}
-
-unsigned int sync_dynamic_get_size(const void * pointer_network) {
-	return ((sync_dynamic *) pointer_network)->size();
-}
-
-void sync_dynamic_destroy(const void * pointer) {
-	delete (sync_dynamic *) pointer;
-}
-
-
-pyclustering_package * sync_dynamic_allocate_sync_ensembles(const void * pointer, const double tolerance, const size_t iteration) {
-	ensemble_data<sync_ensemble> ensembles;
-
-	((sync_dynamic *) pointer)->allocate_sync_ensembles(tolerance, iteration, ensembles);
-
-	pyclustering_package * package = new pyclustering_package((unsigned int) pyclustering_type_data::PYCLUSTERING_TYPE_LIST);
-	package->size = ensembles.size();
-	package->data = new pyclustering_package * [package->size];
-
-	for (unsigned int i = 0; i < package->size; i++) {
-		((pyclustering_package **) package->data)[i] = create_package(&ensembles[i]);
-	}
-
-	return package;
-}
-
-
-pyclustering_package * sync_dynamic_allocate_correlation_matrix(const void * pointer_dynamic, const unsigned int iteration) {
-    sync_corr_matrix matrix;
-    ((sync_dynamic *) pointer_dynamic)->allocate_correlation_matrix(iteration, matrix);
-
-    pyclustering_package * package = new pyclustering_package((unsigned int) pyclustering_type_data::PYCLUSTERING_TYPE_LIST);
-    package->size = matrix.size();
-    package->data = new pyclustering_package * [package->size];
-
-    for (unsigned int i = 0; i < package->size; i++) {
-        ((pyclustering_package **) package->data)[i] = create_package(&matrix[i]);
-    }
-
-    return package;
-}
-
-
-pyclustering_package * sync_dynamic_get_time(const void * pointer) {
-	sync_dynamic & dynamic = *((sync_dynamic *) pointer);
-
-	pyclustering_package * package = new pyclustering_package((unsigned int) pyclustering_type_data::PYCLUSTERING_TYPE_DOUBLE);
-	package->size = dynamic.size();
-	package->data = new double[package->size];
-
-	for (unsigned int i = 0; i < package->size; i++) {
-		((double *) package->data)[i]  = dynamic[i].m_time;
-	}
-
-	return package;
-}
-
-pyclustering_package * sync_dynamic_get_output(const void * pointer) {
-	sync_dynamic & dynamic = *((sync_dynamic *) pointer);
-
-	pyclustering_package * package = new pyclustering_package((unsigned int) pyclustering_type_data::PYCLUSTERING_TYPE_LIST);
-	package->size = dynamic.size();
-	package->data = new pyclustering_package * [package->size];
-
-	for (unsigned int i = 0; i < package->size; i++) {
-		((pyclustering_package **) package->data)[i] = create_package(&dynamic[i].m_phase);
-	}
-
-	return package;
-}
-
-
-
-/***********************************************************************************************
-*
-* @brief syncpr - phase oscillatory network (for pattern recognition) interface implementation.
-*
-***********************************************************************************************/
-void * syncpr_create(const unsigned int num_osc,
-                     const double increase_strength1,
-                     const double increase_strength2)
-{
-    return (void *) new syncpr(num_osc, increase_strength1, increase_strength2);
-}
-
-void syncpr_destroy(const void * pointer_network) {
-    delete (syncpr *)pointer_network;
-}
-
-unsigned int syncpr_get_size(const void * pointer_network) {
-    return ((syncpr *)pointer_network)->size();
-}
-
-void syncpr_train(const void * pointer_network, const void * const patterns) {
-    syncpr * network = (syncpr *)pointer_network;
-
-    const pyclustering_package * const package_patterns = (const pyclustering_package * const)patterns;
-    std::vector<syncpr_pattern> external_patterns(package_patterns->size, syncpr_pattern(network->size(), 0));
-
-    for (size_t i = 0; i < package_patterns->size; i++) {
-        const pyclustering_package * const package_pattern = ((pyclustering_package **)package_patterns->data)[i];
-        std::copy((int *)package_pattern->data, ((int *)package_pattern->data) + package_pattern->size, external_patterns[i].begin());
-    }
-
-    network->train(external_patterns);
-}
-
-void * syncpr_simulate_static(const void * pointer_network,
-                              unsigned int steps,
-                              const double time,
-                              const void * const pattern,
-                              const unsigned int solver,
-                              const bool collect_dynamic) 
-{
-    syncpr * network = (syncpr *)pointer_network;
-
-    const pyclustering_package * const package_pattern = (const pyclustering_package * const)pattern;
-    syncpr_pattern external_pattern((int *)package_pattern->data, ((int *)package_pattern->data) + package_pattern->size);
-
-    syncpr_dynamic * dynamic = new syncpr_dynamic();
-    network->simulate_static(steps, time, external_pattern, (solve_type)solver, collect_dynamic, (*dynamic));
-
-    return (void *)dynamic;
-}
-
-void * syncpr_simulate_dynamic(const void * pointer_network,
-                               const void * const pattern,
-                               const double order,
-                               const unsigned int solver,
-                               const bool collect_dynamic,
-                               const double step)
-{
-    syncpr * network = (syncpr *)pointer_network;
-
-    const pyclustering_package * const package_pattern = (const pyclustering_package * const)pattern;
-    syncpr_pattern external_pattern((int *)package_pattern->data, ((int *)package_pattern->data) + package_pattern->size);
-
-    syncpr_dynamic * dynamic = new syncpr_dynamic();
-    network->simulate_dynamic(external_pattern, order, step, (solve_type)solver, collect_dynamic, (*dynamic));
-
-    return (void *)dynamic;
-}
-
-double syncpr_memory_order(const void * pointer_network, const void * const pattern) {
-    const pyclustering_package * const package_pattern = (const pyclustering_package * const)pattern;
-    syncpr_pattern external_pattern((int *)package_pattern->data, ((int *)package_pattern->data) + package_pattern->size);
-
-    return ((syncpr *)pointer_network)->memory_order(external_pattern);
-}
-
-unsigned int syncpr_dynamic_get_size(const void * pointer_network) {
-    return ((syncpr_dynamic *)pointer_network)->size();
-}
-
-void syncpr_dynamic_destroy(const void * pointer) {
-    delete (syncpr_dynamic *)pointer;
-}
-
-pyclustering_package * syncpr_dynamic_allocate_sync_ensembles(const void * pointer, const double tolerance) {
-    return sync_dynamic_allocate_sync_ensembles(pointer, tolerance, syncpr_dynamic_get_size(pointer) - 1);
-}
-
-pyclustering_package * syncpr_dynamic_get_time(const void * pointer) {
-    return sync_dynamic_get_time(pointer);
-}
-
-pyclustering_package * syncpr_dynamic_get_output(const void * pointer) {
-    return sync_dynamic_get_output(pointer);
-}
-
-
-
-/***********************************************************************************************
-*
-* @brief syncnet - phase oscillatory network (for cluster analysis) interface implementation.
-*
-***********************************************************************************************/
-void * syncnet_create_network(const data_representation * const sample, const double connectivity_radius, const bool enable_conn_weight, const unsigned int initial_phases) {
-	std::vector<std::vector<double> > * dataset = read_sample(sample);	/* belongs to syncnet */
-	return (void *) new syncnet(dataset, connectivity_radius, enable_conn_weight, (initial_type) initial_phases);
-}
-
-void syncnet_destroy_network(const void * pointer_network) {
-	if (pointer_network != NULL) {
-		delete (syncnet *) pointer_network;
-	}
-}
-
-void * syncnet_process(const void * pointer_network, const double order, const unsigned int solver, const bool collect_dynamic) {
-	syncnet * network = (syncnet *) pointer_network;
-	
-	syncnet_analyser * analyser = new syncnet_analyser();
-	network->process(order, (solve_type) solver, collect_dynamic, (*analyser));
-
-	ensemble_data<sync_ensemble> ensembles;
-	analyser->allocate_sync_ensembles(0.1, ensembles);
-
-	return analyser;
-}
-
-void syncnet_analyser_destroy(const void * pointer_analyser) {
-	if (pointer_analyser != NULL) {
-		delete (syncnet_analyser *) pointer_analyser;
-	}
-}
-
-
-
-void * hsyncnet_create_network(const data_representation * const sample, 
-                               const unsigned int number_clusters, 
-                               const unsigned int initial_phases,
-                               const unsigned int initial_neighbors,
-                               const double increase_persent) {
-
-	std::vector<std::vector<double> > * dataset = read_sample(sample);	/* belongs to hsyncnet */
-	return (void *) new hsyncnet(dataset, number_clusters, (initial_type) initial_phases, initial_neighbors, increase_persent);
-}
-
-void hsyncnet_destroy_network(const void * pointer_network) {
-	if (pointer_network != NULL) {
-		delete (hsyncnet *) pointer_network;
-	}
-}
-
-void * hsyncnet_process(const void * pointer_network, const double order, const unsigned int solver, const bool collect_dynamic) {
-	hsyncnet * network = (hsyncnet *) pointer_network;
-
-	hsyncnet_analyser * analyser = new hsyncnet_analyser();
-	network->process(order, (solve_type) solver, collect_dynamic, *analyser);
-
-	return (void *) analyser;
-}
-
-void hsyncnet_analyser_destroy(const void * pointer_analyser) {
-	if (pointer_analyser != NULL) {
-		delete (hsyncnet_analyser *) pointer_analyser;
-	}
-}
-
-
-/////////////////////////////////////////////////////////////////////////////
-//                  Ant Colony functions
-//
-tsp_result * ant_colony_tsp_process_get_result(std::shared_ptr<city_distance::distance_matrix>& dist, const ant::ant_colony_tsp_params * algorithm_params)
-{
-       // Algorithm params
-       using AntAPI = ant::ant_colony_TSP_params_initializer;
-       auto algo_params = ant::ant_colony_TSP_params::make_param
-           (AntAPI::Q_t{ algorithm_params->q }
-               , AntAPI::Ro_t{ algorithm_params->ro }
-               , AntAPI::Alpha_t{ algorithm_params->alpha }
-               , AntAPI::Beta_t{ algorithm_params->beta }
-               , AntAPI::Gamma_t{ algorithm_params->gamma }
-               , AntAPI::InitialPheramone_t{ algorithm_params->initial_pheramone }
-               , AntAPI::Iterations_t{ algorithm_params->iterations }
-               , AntAPI::CountAntsInIteration_t{ algorithm_params->count_ants_in_iteration }
-       );
-
-       // process()
-       ant::ant_colony ant_algo{ dist, algo_params };
-       auto algo_res = ant_algo.process();
-
-       // create result for python
-       tsp_result * result = new tsp_result();
-
-       // init path length
-       result->path_length = algo_res->path_length;
-
-       // create array to stored cities in the path
-       result->objects_sequence = new unsigned int[algo_res->shortest_path.size()];
-       result->size = algo_res->shortest_path.size();
-
-       // copy cities to result
-       for (std::size_t object_number = 0; object_number < algo_res->shortest_path.size(); ++object_number) {
-           result->objects_sequence[object_number] = algo_res->shortest_path[object_number];
-       }
-
-       return result;
-}
-
-tsp_result * ant_colony_tsp_process_by_matrix(const tsp_matrix * objects_coord, const void * ant_colony_parameters)
-{
-    std::vector<std::vector<double>> matrix;
-
-    matrix.resize(objects_coord->size);
-
-    for (std::size_t i = 0; i < matrix.size(); ++i)
-    {
-        matrix[i].resize(objects_coord->size);
-
-        for (std::size_t j = 0; j < matrix[i].size(); ++j)
-        {
-            matrix[i][j] = objects_coord->data[i][j];
-        }
-    }
-    auto dist = city_distance::distance_matrix::make_city_distance_matrix (matrix);
-
-    return ant_colony_tsp_process_get_result(dist, static_cast<const ant::ant_colony_tsp_params *>(ant_colony_parameters) );
-}
-
-
-tsp_result * ant_colony_tsp_process(const tsp_objects * objects_coord, const void * ant_colony_parameters)
-{
-	const ant::ant_colony_tsp_params * algorithm_params = (const ant::ant_colony_tsp_params *) ant_colony_parameters;
-    std::vector<city_distance::object_coordinate> cities;
-
-    for (std::size_t city_num = 0; city_num < objects_coord->size / objects_coord->dimention; ++city_num)
-    {
-        std::vector<double> v(objects_coord->dimention);
-
-        for (std::size_t dim = 0; dim < objects_coord->dimention; ++dim)
-        {
-            v[dim] = objects_coord->data[city_num*objects_coord->dimention + dim];
-        }
-
-        cities.push_back(std::move(v));
-    }
-
-    auto dist = city_distance::distance_matrix::make_city_distance_matrix (cities);
-
-    return ant_colony_tsp_process_get_result(dist, static_cast<const ant::ant_colony_tsp_params *>(ant_colony_parameters) );
-}
-
-void ant_colony_tsp_destroy(const void * result) {
-	if (result != NULL) {
-		delete [] ((tsp_result *) result)->objects_sequence;
-		delete (tsp_result *) result;
-	}
-}
-//
-//                  End Ant colony functions
-/////////////////////////////////////////////////////////////////////////////
-
-<<<<<<< HEAD
-=======
-
-#include <fstream>
-
-////////////////////////////////////////////////////////////////////////////
-//
-//          Ant clustering algorithm
-
-clustering_result * ant_mean_clustering(const data_representation * const sample, const void * p_ant_clustering_params, unsigned int count_clusters)
-{
-    const ant::s_ant_clustering_params * algorithm_params = (const ant::s_ant_clustering_params *) p_ant_clustering_params;
-
-    using AntCAPI = ant::ant_colony_clustering_params_initializer;
-
-    auto params_ant_clustering = ant::ant_clustering_params::make_param(
-        AntCAPI::RO_t(algorithm_params->ro)
-        , AntCAPI::Pheramone_init_t(algorithm_params->pheramone_init)
-        , AntCAPI::Iterations_t(algorithm_params->iterations)
-        , AntCAPI::Count_ants_t(algorithm_params->count_ants)
-        );
-
-    dataset input_points(sample->size);
-
-    for (std::size_t i = 0; i < input_points.size(); ++i)
-    {
-        for (std::size_t j = 0; j < sample->dimension; ++j)
-        {
-            input_points[i].push_back(sample->objects[i][j]);
-        }
-    }
-
-    cluster_analysis::cluster_data result;
-
-    ant::ant_clustering_mean ant_mean_clustering{ params_ant_clustering, count_clusters };
-    ant_mean_clustering.process(input_points, result);
-
-    clustering_result * pack_result = create_clustering_result( *(result.clusters().get()) );
-
-    return pack_result;
-}
-
-
-void * som_create(const unsigned int num_rows, const unsigned int num_cols, const unsigned int type_conn, const void * parameters) {
-	return (void *) new som(num_rows, num_cols, (som_conn_type) type_conn,  *((som_parameters *) parameters));
-}
-
-void som_destroy(const void * pointer) {
-	if (pointer != NULL) {
-		delete (som *) pointer;
-	}
-}
-
-unsigned int som_train(const void * pointer, const data_representation * const sample, const unsigned int epochs, const bool autostop) {
-	std::vector<std::vector<double> > * dataset = read_sample(sample);
-	unsigned int result = ((som *) pointer)->train(*dataset, epochs, autostop);
-	delete dataset;
-
-	return result;
-}
-
-unsigned int som_simulate(const void * pointer, const data_representation * const pattern) {
-	std::vector<std::vector<double> > * input_pattern = read_sample(pattern);
-	return ((som *) pointer)->simulate( (*input_pattern)[0] );
-}
-
-unsigned int som_get_winner_number(const void * pointer) {
-	return ((som *) pointer)->get_winner_number();
-}
-
-unsigned int som_get_size(const void * pointer) {
-	return ((som *) pointer)->get_size();
-}
-
-
-pyclustering_package * som_get_weights(const void * pointer) {
-	std::vector<std::vector<double> > weights;
-	((som *) pointer)->allocate_weights(weights);
-
-	pyclustering_package * package = create_package(&weights);
-
-	return package;
-}
-
-pyclustering_package * som_get_capture_objects(const void * pointer) {
-	std::vector<std::vector<unsigned int> > capture_objects;
-	((som *) pointer)->allocate_capture_objects(capture_objects);
-
-	pyclustering_package * package = create_package(&capture_objects);
-
-	return package;
-}
-
-pyclustering_package * som_get_awards(const void * pointer) {
-	std::vector<unsigned int> awards;
-	((som *) pointer)->allocate_awards(awards);
-	pyclustering_package * package = create_package(&awards);
-
-	return package;
-}
-
-pyclustering_package * som_get_neighbors(const void * pointer) {
-	pyclustering_package * package = NULL;
-
-	std::vector<std::vector<unsigned int> > neighbors;
-	((som *) pointer)->allocate_neighbors(neighbors);
-	if (!neighbors.empty()) {
-		package = create_package(&neighbors);
-	}
-
-	return package;
-}
-
-
->>>>>>> 38032c27
-void * legion_create(const unsigned int size, const unsigned int connection_type, const void * const parameters) {
-	legion_network * pcnn_network = new legion_network(size, (connection_t) connection_type, *((legion_parameters *) parameters));
-	return (void *) pcnn_network;
-}
-
-void legion_destroy(const void * pointer) {
-	delete (legion_network *) pointer;
-}
-
-void * legion_simulate(const void * pointer, 
-                       const unsigned int steps, 
-					   const double time, 
-					   const unsigned int solver, 
-					   const bool collect_dynamic, 
-					   const void * const stimulus) {
-
-	const pyclustering_package * const package_stimulus = (const pyclustering_package * const) stimulus;
-	legion_stimulus stimulus_vector((double *) package_stimulus->data, ((double *) package_stimulus->data) + package_stimulus->size);
-
-	legion_dynamic * dynamic = new legion_dynamic();
-	((legion_network *) pointer)->simulate(steps, time, (solve_type) solver, collect_dynamic, stimulus_vector, (*dynamic));
-
-	return dynamic;
-}
-
-unsigned int legion_get_size(const void * pointer) {
-	return ((legion_network *) pointer)->size();
-}
-
-void legion_dynamic_destroy(const void * pointer) {
-	delete (legion_dynamic *) pointer;
-}
-
-pyclustering_package * legion_dynamic_get_output(const void * pointer) {
-	legion_dynamic & dynamic = *((legion_dynamic *) pointer);
-
-	pyclustering_package * package = new pyclustering_package((unsigned int) pyclustering_type_data::PYCLUSTERING_TYPE_LIST);
-	package->size = dynamic.size();
-	package->data = new pyclustering_package * [package->size];
-
-	for (unsigned int i = 0; i < package->size; i++) {
-		((pyclustering_package **) package->data)[i] = create_package(&dynamic[i].m_output);
-	}
-
-	return package;
-}
-
-pyclustering_package * legion_dynamic_get_inhibitory_output(const void * pointer) {
-	legion_dynamic & dynamic = *((legion_dynamic *) pointer);
-
-	pyclustering_package * package = new pyclustering_package((unsigned int) pyclustering_type_data::PYCLUSTERING_TYPE_DOUBLE);
-	package->size = dynamic.size();
-	package->data = new double[package->size];
-
-	for (unsigned int i = 0; i < package->size; i++) {
-		((double *) package->data)[i] = dynamic[i].m_inhibitor;
-	}
-
-	return package;
-}
-
-pyclustering_package * legion_dynamic_get_time(const void * pointer) {
-	legion_dynamic & dynamic = *((legion_dynamic *) pointer);
-
-	pyclustering_package * package = new pyclustering_package((unsigned int) pyclustering_type_data::PYCLUSTERING_TYPE_DOUBLE);
-	package->size = dynamic.size();
-	package->data = new double[package->size];
-
-	for (unsigned int i = 0; i < package->size; i++) {
-		((double *) package->data)[i] = dynamic[i].m_time;
-	}
-
-	return package;
-}
-
-unsigned int legion_dynamic_get_size(const void * pointer) {
-	return ((legion_dynamic *) pointer)->size();
-}
+void * legion_create(const unsigned int size, const unsigned int connection_type, const void * const parameters) {
+	legion_network * pcnn_network = new legion_network(size, (connection_t) connection_type, *((legion_parameters *) parameters));
+	return (void *) pcnn_network;
+}
+
+void legion_destroy(const void * pointer) {
+	delete (legion_network *) pointer;
+}
+
+void * legion_simulate(const void * pointer, 
+                       const unsigned int steps, 
+					   const double time, 
+					   const unsigned int solver, 
+					   const bool collect_dynamic, 
+					   const void * const stimulus) {
+
+	const pyclustering_package * const package_stimulus = (const pyclustering_package * const) stimulus;
+	legion_stimulus stimulus_vector((double *) package_stimulus->data, ((double *) package_stimulus->data) + package_stimulus->size);
+
+	legion_dynamic * dynamic = new legion_dynamic();
+	((legion_network *) pointer)->simulate(steps, time, (solve_type) solver, collect_dynamic, stimulus_vector, (*dynamic));
+
+	return dynamic;
+}
+
+unsigned int legion_get_size(const void * pointer) {
+	return ((legion_network *) pointer)->size();
+}
+
+void legion_dynamic_destroy(const void * pointer) {
+	delete (legion_dynamic *) pointer;
+}
+
+pyclustering_package * legion_dynamic_get_output(const void * pointer) {
+	legion_dynamic & dynamic = *((legion_dynamic *) pointer);
+
+	pyclustering_package * package = new pyclustering_package((unsigned int) pyclustering_type_data::PYCLUSTERING_TYPE_LIST);
+	package->size = dynamic.size();
+	package->data = new pyclustering_package * [package->size];
+
+	for (unsigned int i = 0; i < package->size; i++) {
+		((pyclustering_package **) package->data)[i] = create_package(&dynamic[i].m_output);
+	}
+
+	return package;
+}
+
+pyclustering_package * legion_dynamic_get_inhibitory_output(const void * pointer) {
+	legion_dynamic & dynamic = *((legion_dynamic *) pointer);
+
+	pyclustering_package * package = new pyclustering_package((unsigned int) pyclustering_type_data::PYCLUSTERING_TYPE_DOUBLE);
+	package->size = dynamic.size();
+	package->data = new double[package->size];
+
+	for (unsigned int i = 0; i < package->size; i++) {
+		((double *) package->data)[i] = dynamic[i].m_inhibitor;
+	}
+
+	return package;
+}
+
+pyclustering_package * legion_dynamic_get_time(const void * pointer) {
+	legion_dynamic & dynamic = *((legion_dynamic *) pointer);
+
+	pyclustering_package * package = new pyclustering_package((unsigned int) pyclustering_type_data::PYCLUSTERING_TYPE_DOUBLE);
+	package->size = dynamic.size();
+	package->data = new double[package->size];
+
+	for (unsigned int i = 0; i < package->size; i++) {
+		((double *) package->data)[i] = dynamic[i].m_time;
+	}
+
+	return package;
+}
+
+unsigned int legion_dynamic_get_size(const void * pointer) {
+	return ((legion_dynamic *) pointer)->size();
+}