--- conflicted
+++ resolved
@@ -1,417 +1,412 @@
-/**
-*
-* Copyright (C) 2014-2016    Andrei Novikov (pyclustering@yandex.ru)
-*
-* GNU_PUBLIC_LICENSE
-*   pyclustering is free software: you can redistribute it and/or modify
-*   it under the terms of the GNU General Public License as published by
-*   the Free Software Foundation, either version 3 of the License, or
-*   (at your option) any later version.
-*
-*   pyclustering is distributed in the hope that it will be useful,
-*   but WITHOUT ANY WARRANTY; without even the implied warranty of
-*   MERCHANTABILITY or FITNESS FOR A PARTICULAR PURPOSE.  See the
-*   GNU General Public License for more details.
-*
-*   You should have received a copy of the GNU General Public License
-*   along with this program.  If not, see <http://www.gnu.org/licenses/>.
-*
-*/
+/**
+*
+* Copyright (C) 2014-2016    Andrei Novikov (pyclustering@yandex.ru)
+*
+* GNU_PUBLIC_LICENSE
+*   pyclustering is free software: you can redistribute it and/or modify
+*   it under the terms of the GNU General Public License as published by
+*   the Free Software Foundation, either version 3 of the License, or
+*   (at your option) any later version.
+*
+*   pyclustering is distributed in the hope that it will be useful,
+*   but WITHOUT ANY WARRANTY; without even the implied warranty of
+*   MERCHANTABILITY or FITNESS FOR A PARTICULAR PURPOSE.  See the
+*   GNU General Public License for more details.
+*
+*   You should have received a copy of the GNU General Public License
+*   along with this program.  If not, see <http://www.gnu.org/licenses/>.
+*
+*/
+
+#ifndef _INTERFACE_CCORE_H_
+#define _INTERFACE_CCORE_H_
+
+
+#include "definitions.hpp"
+
+#include "interface/pyclustering_package.hpp"
+
+
+typedef struct cluster_representation {
+	unsigned int			size;
+	unsigned int			* objects;
+} cluster_representation;
+
+
+typedef struct clustering_result {
+	unsigned int			size;
+	cluster_representation	* clusters;
+} clustering_result;
+
+
+typedef struct dynamic_result {
+	unsigned int			size_dynamic;
+	unsigned int			size_network;
+	double					* times;
+	double					** dynamic;
+} dynamic_result;
+
+
+typedef struct tsp_result {
+	unsigned int			size;
+	double					path_length;
+	unsigned int			* objects_sequence;
+} tsp_result;
+
+
+typedef struct tsp_objects {
+    unsigned int            size;
+    unsigned int            dimention;
+    double                  * data;
+} tsp_objects;
+
+typedef struct tsp_matrix {
+    unsigned int            size;
+    double                  ** data;
+} tsp_matrix;
+
+/***********************************************************************************************
+ *
+ * @brief   Free clustering results that have been provided by CCORE to client.
+ *
+ * @param   (in) pointer            - pointer to clustering results.
+ *
+ ***********************************************************************************************/
+extern "C" DECLARATION void free_clustering_result(clustering_result * pointer);
+
+/***********************************************************************************************
+ *
+ * @brief   Free dynamic that have been provided by CCORE to client.
+ *
+ * @param   (in) pointer            - pointer to dynamic.
+ *
+ ***********************************************************************************************/
+extern "C" DECLARATION void free_dynamic_result(dynamic_result * pointer);
+
+extern "C" DECLARATION void free_pyclustering_package(pyclustering_package * package);
+
+/***********************************************************************************************
+ *
+ * @brief   Clustering algorithm X-Means returns allocated clusters.
+ *
+ * @param   (in) sample				- input data for clustering.
+ *          (in) initial_centers	- initial coordinates of centers of clusters.
+ *          (in) kmax               - maximum number of clusters that can be allocated.
+ *          (in) tolerance			- stop condition for local parameter improvement.
+ *
+ * @return	Returns result of clustering - array of allocated clusters.
+ *
+ ***********************************************************************************************/
+extern "C" DECLARATION clustering_result * xmeans_algorithm(const data_representation * const sample, const data_representation * const initial_centers, const unsigned int kmax, const double tolerance);
+
+/***********************************************************************************************
+ *
+ * @brief   Create oscillatory network Sync that is based on Kuramoto model.
+ *
+ * @param   (in) size				- number of oscillators in the network.
+ *          (in) weight_factor		- coupling strength of the links between oscillators.
+ *          (in) frequency_factor	- multiplier of internal frequency of the oscillators.
+ *          (in) connection_type	- type of connection between oscillators in the network.
+ *          (in) initial_phases		- type of initialization of initial phases of oscillators.
+ *
+ ***********************************************************************************************/
+extern "C" DECLARATION void * sync_create_network(const unsigned int size, const double weight_factor, const double frequency_factor, const unsigned int connection_type, const unsigned int initial_phases);
+
+/***********************************************************************************************
+ *
+ * @brief   Destroy sync_network (calls destructor).
+ *
+ * @param   (in) pointer_network	- pointer to the Sync network.
+ *
+ ***********************************************************************************************/
+extern "C" DECLARATION void sync_destroy_network(const void * pointer_network);
+
+/***********************************************************************************************
+ *
+ * @brief   Simulate dynamic of the oscillatory Sync network.
+ *
+ * @param   (in) pointer_network	- pointer to the Sync network.
+ *          (in) steps				- number steps of simulations during simulation.
+ *          (in) time				- time of simulation.
+ *          (in) solver				- type of solution (solving).
+ *          (in) collect_dynamic	- true - returns whole dynamic of oscillatory network, 
+ *                                    otherwise returns only last values of dynamics.
+ *
+ * @return	Returns dynamic of simulation of the network.
+ *
+ ***********************************************************************************************/
+extern "C" DECLARATION void * sync_simulate_static(const void * pointer_network, unsigned int steps, const double time, const unsigned int solver, const bool collect_dynamic);
+
+/***********************************************************************************************
+ *
+ * @brief   Simulate dynamic of the oscillatory Sync network until stop condition is not reached.
+ *
+ * @param   (in) pointer_network	- pointer to the Sync network.
+ *          (in) order				- order of process synchronization, destributed 0..1.
+ *          (in) solver				- type of solution (solving).
+ *          (in) collect_dynamic	- if true - returns whole dynamic of oscillatory network, 
+ *                                    otherwise returns only last values of dynamics.
+ *          (in) step				- time step of one iteration of simulation.
+ *          (in) step_int			- integration step, should be less than step.
+ *          (in) threshold_changes	- additional stop condition that helps prevent infinite 
+ *                                    simulation, defines limit of changes of oscillators between 
+ *                                    current and previous steps.
+ *
+ * @return	Returns pointer to output dynamic of the network.
+ *
+ ***********************************************************************************************/
+extern "C" DECLARATION void * sync_simulate_dynamic(const void * pointer_network, const double order, const unsigned int solver, const bool collect_dynamic, const double step, const double step_int, const double threshold_changes);
+
+/***********************************************************************************************
+ *
+ * @brief   Returns level of global synchorization in the network.
+ *
+ * @param   (in) pointer_network	- pointer to the Sync network.
+ *
+ * @return	Returns level of global synchorization in the network.
+ *
+ ***********************************************************************************************/
+extern "C" DECLARATION double sync_order(const void * pointer_network);
+
+/***********************************************************************************************
+ *
+ * @brief   Returns level of local (partial) synchronization in the network.
+ *
+ * @param   (in) pointer_network	- pointer to the Sync network.
+ *
+ * @return	Returns level of global synchorization in the network.
+ *
+ ***********************************************************************************************/
+extern "C" DECLARATION double sync_local_order(const void * pointer_network);
+
+extern "C" DECLARATION unsigned int sync_dynamic_get_size(const void * pointer_network);
+
+extern "C" DECLARATION void sync_dynamic_destroy(const void * pointer);
+
+
+
+extern "C" DECLARATION pyclustering_package * sync_dynamic_allocate_sync_ensembles(const void * pointer_dynamic, const double tolerance, const size_t iteration);
+
+extern "C" DECLARATION pyclustering_package * sync_dynamic_allocate_correlation_matrix(const void * pointer_dynamic, const unsigned int iteration);
+
+extern "C" DECLARATION pyclustering_package * sync_dynamic_get_time(const void * pointer);
+
+extern "C" DECLARATION pyclustering_package * sync_dynamic_get_output(const void * pointer);
+
+
+
+extern "C" DECLARATION void * syncpr_create(const unsigned int num_osc, 
+                                            const double increase_strength1, 
+                                            const double increase_strength2);
+
+extern "C" DECLARATION void syncpr_destroy(const void * pointer_network);
+
+extern "C" DECLARATION unsigned int syncpr_get_size(const void * pointer);
+
+extern "C" DECLARATION void syncpr_train(const void * pointer_network, 
+                                         const void * const patterns);
+
+extern "C" DECLARATION void * syncpr_simulate_static(const void * pointer_network, 
+                                                     unsigned int steps, 
+                                                     const double time, 
+                                                     const void * const pattern,
+                                                     const unsigned int solver, 
+                                                     const bool collect_dynamic);
+
+extern "C" DECLARATION void * syncpr_simulate_dynamic(const void * pointer_network, 
+                                                      const void * const pattern, 
+                                                      const double order, 
+                                                      const unsigned int solver, 
+                                                      const bool collect_dynamic, 
+                                                      const double step);
+
+extern "C" DECLARATION double syncpr_memory_order(const void * pointer_network, 
+                                                  const void * const pattern);
+
+extern "C" DECLARATION void syncpr_dynamic_destroy(const void * pointer);
+
+extern "C" DECLARATION pyclustering_package * syncpr_dynamic_allocate_sync_ensembles(const void * pointer_dynamic, 
+                                                                                     const double tolerance);
+
+extern "C" DECLARATION pyclustering_package * syncpr_dynamic_get_time(const void * pointer);
+
+extern "C" DECLARATION pyclustering_package * syncpr_dynamic_get_output(const void * pointer);
+
+
+/***********************************************************************************************
+ *
+ * @brief   Create oscillatory network SYNC for cluster analysis.
+ *
+ * @param   (in) sample                - input data for clustering.
+ * @param   (in) connectivity_radius   - connectivity radius between points.
+ * @param   (in) enable_conn_weight    - if True - enable mode when strength between oscillators 
+ *                                       depends on distance between two oscillators. Otherwise
+ *                                       all connection between oscillators have the same strength.
+ * @param   (in) initial_phases        - type of initialization of initial phases of oscillators.
+ *
+ ***********************************************************************************************/
+extern "C" DECLARATION void * syncnet_create_network(const data_representation * const sample, 
+                                                     const double connectivity_radius, 
+                                                     const bool enable_conn_weight, 
+                                                     const unsigned int initial_phases);
+
+/***********************************************************************************************
+ *
+ * @brief   Destroy SyncNet (calls destructor).
+ *
+ * @param   (in) pointer_network       - pointer to the SyncNet network.
+ *
+ ***********************************************************************************************/
+extern "C" DECLARATION void syncnet_destroy_network(const void * pointer_network);
+
+/***********************************************************************************************
+ *
+ * @brief   Simulate oscillatory network SYNC until clustering problem is not resolved.
+ *
+ * @param   (in) order             - order of synchronization that is used as indication for 
+ *                                   stopping processing.
+ * @param   (in) solver            - specified type of solving diff. equation. 
+ * @param   (in) collect_dynamic   - specified requirement to collect whole dynamic of the network.
+ *
+ * @return  Returns analyser of output dynamic.
+ *
+ ***********************************************************************************************/
+extern "C" DECLARATION void * syncnet_process(const void * pointer_network, 
+                                              const double order, 
+                                              const unsigned int solver, 
+                                              const bool collect_dynamic);
+
+extern "C" DECLARATION void syncnet_analyser_destroy(const void * pointer_analyser);
+
+
+/***********************************************************************************************
+ *
+ * @brief   Create oscillatory network HSyncNet (hierarchical Sync) for cluster analysis.
+ *
+ * @param[in] sample:            Input data for clustering.
+ * @param[in] number_clusters:   Number of clusters that should be allocated.
+ * @param[in] initial_phases:    Type of initialization of initial phases of oscillators.
+ * @param[in] initial_neighbors: Defines initial radius connectivity by calculation average distance 
+ *                               to connect specify number of oscillators.
+ * @param[in] increase_persent:  Percent of increasing of radius connectivity on each step (input 
+ *                               values in range (0.0; 1.0) correspond to (0%; 100%)).
+ *
+ * @return Pointer of hsyncnet network. Caller should free it by 'hsyncnet_destroy_network'.
+ *
+ ***********************************************************************************************/
+extern "C" DECLARATION void * hsyncnet_create_network(const data_representation * const sample, 
+                                                      const unsigned int number_clusters, 
+                                                      const unsigned int initial_phases,
+                                                      const unsigned int initial_neighbors,
+                                                      const double increase_persent);
+
+/***********************************************************************************************
+ *
+ * @brief   Destroy oscillatory network HSyncNet (calls destructor).
+ *
+ * @param   (in) pointer_network      - pointer to HSyncNet oscillatory network.
+ *
+ ***********************************************************************************************/
+extern "C" DECLARATION void hsyncnet_destroy_network(const void * pointer_network);
+
+/***********************************************************************************************
+ *
+ * @brief   Simulate oscillatory network hierarchical SYNC until clustering problem is not resolved.
+ *
+ * @param   (in) order             - order of synchronization that is used as indication for 
+ *                                   stopping processing.
+ * @param   (in) solver            - specified type of solving diff. equation. 
+ * @param   (in) collect_dynamic   - specified requirement to collect whole dynamic of the network.
+ *
+ * @return  Return pointer to hsyncnet analyser of output dynamic
+ *
+ ***********************************************************************************************/
+extern "C" DECLARATION void * hsyncnet_process(const void * pointer_network, const double order, const unsigned int solver, const bool collect_dynamic);
+
+extern "C" DECLARATION void hsyncnet_analyser_destroy(const void * pointer_analyser);
+
+
+/***********************************************************************************************
+ *
+ * @brief   Creates and runs ant colony algorithm for TSP.
+ *
+ * @param[in] objects_coord			 - pointer to array with objects.
+ * @param[in] ant_colony_parameters  - pointer to parameters of the ant colony algorithm.
+ *
+ * @return Pointer to allocated TSP result where shortest length is stored with sequence of visited
+ *         objects. This pointer should deallocated by client using 'ant_colony_tsp_destroy'.
+ *
+ * @see ant_colony_tsp_destroy();
+ *
+ ***********************************************************************************************/
+extern "C" DECLARATION tsp_result * ant_colony_tsp_process(const tsp_objects * objects_coord, const void * ant_colony_parameters);
+
+extern "C" DECLARATION tsp_result * ant_colony_tsp_process_by_matrix(const tsp_matrix * objects_coord, const void * ant_colony_parameters);
+
+/***********************************************************************************************
+ *
+ * @brief   Frees TSP results that is allocated by ant colony algorithm.
+ *
+ ***********************************************************************************************/
+extern "C" DECLARATION void ant_colony_tsp_destroy(const void * pointer);
 
-#ifndef _INTERFACE_CCORE_H_
-#define _INTERFACE_CCORE_H_
+
+/**********************
+ *
+ * Ant clustering algorithm
+ *
+ * @brief  Run ant clustering algorithm
+ *
+ *
+ */
+
+extern "C" DECLARATION clustering_result * ant_mean_clustering(const data_representation * const sample, const void * p_ant_clustering_params, unsigned int count_clusters);
+
+
+
+
+extern "C" DECLARATION void * som_create(const unsigned int num_rows, const unsigned int num_cols, const unsigned int type_conn, const void * parameters);
+
+extern "C" DECLARATION void som_destroy(const void * pointer);
+
+extern "C" DECLARATION unsigned int som_train(const void * pointer, const data_representation * const sample, const unsigned int num_epochs, const bool autostop);
+
+extern "C" DECLARATION unsigned int som_simulate(const void * pointer, const data_representation * const pattern);
+
+extern "C" DECLARATION unsigned int som_get_winner_number(const void * pointer);
+
+extern "C" DECLARATION unsigned int som_get_size(const void * pointer);
+
+extern "C" DECLARATION pyclustering_package * som_get_weights(const void * pointer);
+
+extern "C" DECLARATION pyclustering_package * som_get_capture_objects(const void * pointer);
+
+extern "C" DECLARATION pyclustering_package * som_get_awards(const void * pointer);
+
+extern "C" DECLARATION pyclustering_package * som_get_neighbors(const void * pointer);
+
 
-
-#include "definitions.hpp"
-
-#include "interface/pyclustering_package.hpp"
-
-
-typedef struct cluster_representation {
-	unsigned int			size;
-	unsigned int			* objects;
-} cluster_representation;
-
-
-typedef struct clustering_result {
-	unsigned int			size;
-	cluster_representation	* clusters;
-} clustering_result;
-
-
-typedef struct dynamic_result {
-	unsigned int			size_dynamic;
-	unsigned int			size_network;
-	double					* times;
-	double					** dynamic;
-} dynamic_result;
-
-
-typedef struct tsp_result {
-	unsigned int			size;
-	double					path_length;
-	unsigned int			* objects_sequence;
-} tsp_result;
-
-
-typedef struct tsp_objects {
-    unsigned int            size;
-    unsigned int            dimention;
-    double                  * data;
-} tsp_objects;
-
-typedef struct tsp_matrix {
-    unsigned int            size;
-    double                  ** data;
-} tsp_matrix;
-
-/***********************************************************************************************
- *
- * @brief   Free clustering results that have been provided by CCORE to client.
- *
- * @param   (in) pointer            - pointer to clustering results.
- *
- ***********************************************************************************************/
-extern "C" DECLARATION void free_clustering_result(clustering_result * pointer);
-
-/***********************************************************************************************
- *
- * @brief   Free dynamic that have been provided by CCORE to client.
- *
- * @param   (in) pointer            - pointer to dynamic.
- *
- ***********************************************************************************************/
-extern "C" DECLARATION void free_dynamic_result(dynamic_result * pointer);
-
-extern "C" DECLARATION void free_pyclustering_package(pyclustering_package * package);
-
-/***********************************************************************************************
- *
- * @brief   Clustering algorithm X-Means returns allocated clusters.
- *
- * @param   (in) sample				- input data for clustering.
- *          (in) initial_centers	- initial coordinates of centers of clusters.
- *          (in) kmax               - maximum number of clusters that can be allocated.
- *          (in) tolerance			- stop condition for local parameter improvement.
- *
- * @return	Returns result of clustering - array of allocated clusters.
- *
- ***********************************************************************************************/
-extern "C" DECLARATION clustering_result * xmeans_algorithm(const data_representation * const sample, const data_representation * const initial_centers, const unsigned int kmax, const double tolerance);
-
-/***********************************************************************************************
- *
- * @brief   Create oscillatory network Sync that is based on Kuramoto model.
- *
- * @param   (in) size				- number of oscillators in the network.
- *          (in) weight_factor		- coupling strength of the links between oscillators.
- *          (in) frequency_factor	- multiplier of internal frequency of the oscillators.
- *          (in) connection_type	- type of connection between oscillators in the network.
- *          (in) initial_phases		- type of initialization of initial phases of oscillators.
- *
- ***********************************************************************************************/
-extern "C" DECLARATION void * sync_create_network(const unsigned int size, const double weight_factor, const double frequency_factor, const unsigned int connection_type, const unsigned int initial_phases);
-
-/***********************************************************************************************
- *
- * @brief   Destroy sync_network (calls destructor).
- *
- * @param   (in) pointer_network	- pointer to the Sync network.
- *
- ***********************************************************************************************/
-extern "C" DECLARATION void sync_destroy_network(const void * pointer_network);
-
-/***********************************************************************************************
- *
- * @brief   Simulate dynamic of the oscillatory Sync network.
- *
- * @param   (in) pointer_network	- pointer to the Sync network.
- *          (in) steps				- number steps of simulations during simulation.
- *          (in) time				- time of simulation.
- *          (in) solver				- type of solution (solving).
- *          (in) collect_dynamic	- true - returns whole dynamic of oscillatory network, 
- *                                    otherwise returns only last values of dynamics.
- *
- * @return	Returns dynamic of simulation of the network.
- *
- ***********************************************************************************************/
-extern "C" DECLARATION void * sync_simulate_static(const void * pointer_network, unsigned int steps, const double time, const unsigned int solver, const bool collect_dynamic);
-
-/***********************************************************************************************
- *
- * @brief   Simulate dynamic of the oscillatory Sync network until stop condition is not reached.
- *
- * @param   (in) pointer_network	- pointer to the Sync network.
- *          (in) order				- order of process synchronization, destributed 0..1.
- *          (in) solver				- type of solution (solving).
- *          (in) collect_dynamic	- if true - returns whole dynamic of oscillatory network, 
- *                                    otherwise returns only last values of dynamics.
- *          (in) step				- time step of one iteration of simulation.
- *          (in) step_int			- integration step, should be less than step.
- *          (in) threshold_changes	- additional stop condition that helps prevent infinite 
- *                                    simulation, defines limit of changes of oscillators between 
- *                                    current and previous steps.
- *
- * @return	Returns pointer to output dynamic of the network.
- *
- ***********************************************************************************************/
-extern "C" DECLARATION void * sync_simulate_dynamic(const void * pointer_network, const double order, const unsigned int solver, const bool collect_dynamic, const double step, const double step_int, const double threshold_changes);
-
-/***********************************************************************************************
- *
- * @brief   Returns level of global synchorization in the network.
- *
- * @param   (in) pointer_network	- pointer to the Sync network.
- *
- * @return	Returns level of global synchorization in the network.
- *
- ***********************************************************************************************/
-extern "C" DECLARATION double sync_order(const void * pointer_network);
-
-/***********************************************************************************************
- *
- * @brief   Returns level of local (partial) synchronization in the network.
- *
- * @param   (in) pointer_network	- pointer to the Sync network.
- *
- * @return	Returns level of global synchorization in the network.
- *
- ***********************************************************************************************/
-extern "C" DECLARATION double sync_local_order(const void * pointer_network);
-
-extern "C" DECLARATION unsigned int sync_dynamic_get_size(const void * pointer_network);
-
-extern "C" DECLARATION void sync_dynamic_destroy(const void * pointer);
-
-
-
-extern "C" DECLARATION pyclustering_package * sync_dynamic_allocate_sync_ensembles(const void * pointer_dynamic, const double tolerance, const size_t iteration);
-
-extern "C" DECLARATION pyclustering_package * sync_dynamic_allocate_correlation_matrix(const void * pointer_dynamic, const unsigned int iteration);
-
-extern "C" DECLARATION pyclustering_package * sync_dynamic_get_time(const void * pointer);
-
-extern "C" DECLARATION pyclustering_package * sync_dynamic_get_output(const void * pointer);
-
-
-
-extern "C" DECLARATION void * syncpr_create(const unsigned int num_osc, 
-                                            const double increase_strength1, 
-                                            const double increase_strength2);
-
-extern "C" DECLARATION void syncpr_destroy(const void * pointer_network);
-
-extern "C" DECLARATION unsigned int syncpr_get_size(const void * pointer);
-
-extern "C" DECLARATION void syncpr_train(const void * pointer_network, 
-                                         const void * const patterns);
-
-extern "C" DECLARATION void * syncpr_simulate_static(const void * pointer_network, 
-                                                     unsigned int steps, 
-                                                     const double time, 
-                                                     const void * const pattern,
-                                                     const unsigned int solver, 
-                                                     const bool collect_dynamic);
-
-extern "C" DECLARATION void * syncpr_simulate_dynamic(const void * pointer_network, 
-                                                      const void * const pattern, 
-                                                      const double order, 
-                                                      const unsigned int solver, 
-                                                      const bool collect_dynamic, 
-                                                      const double step);
-
-extern "C" DECLARATION double syncpr_memory_order(const void * pointer_network, 
-                                                  const void * const pattern);
-
-extern "C" DECLARATION void syncpr_dynamic_destroy(const void * pointer);
-
-extern "C" DECLARATION pyclustering_package * syncpr_dynamic_allocate_sync_ensembles(const void * pointer_dynamic, 
-                                                                                     const double tolerance);
-
-extern "C" DECLARATION pyclustering_package * syncpr_dynamic_get_time(const void * pointer);
-
-extern "C" DECLARATION pyclustering_package * syncpr_dynamic_get_output(const void * pointer);
-
-
-/***********************************************************************************************
- *
- * @brief   Create oscillatory network SYNC for cluster analysis.
- *
- * @param   (in) sample                - input data for clustering.
- * @param   (in) connectivity_radius   - connectivity radius between points.
- * @param   (in) enable_conn_weight    - if True - enable mode when strength between oscillators 
- *                                       depends on distance between two oscillators. Otherwise
- *                                       all connection between oscillators have the same strength.
- * @param   (in) initial_phases        - type of initialization of initial phases of oscillators.
- *
- ***********************************************************************************************/
-extern "C" DECLARATION void * syncnet_create_network(const data_representation * const sample, 
-                                                     const double connectivity_radius, 
-                                                     const bool enable_conn_weight, 
-                                                     const unsigned int initial_phases);
-
-/***********************************************************************************************
- *
- * @brief   Destroy SyncNet (calls destructor).
- *
- * @param   (in) pointer_network       - pointer to the SyncNet network.
- *
- ***********************************************************************************************/
-extern "C" DECLARATION void syncnet_destroy_network(const void * pointer_network);
-
-/***********************************************************************************************
- *
- * @brief   Simulate oscillatory network SYNC until clustering problem is not resolved.
- *
- * @param   (in) order             - order of synchronization that is used as indication for 
- *                                   stopping processing.
- * @param   (in) solver            - specified type of solving diff. equation. 
- * @param   (in) collect_dynamic   - specified requirement to collect whole dynamic of the network.
- *
- * @return  Returns analyser of output dynamic.
- *
- ***********************************************************************************************/
-extern "C" DECLARATION void * syncnet_process(const void * pointer_network, 
-                                              const double order, 
-                                              const unsigned int solver, 
-                                              const bool collect_dynamic);
-
-extern "C" DECLARATION void syncnet_analyser_destroy(const void * pointer_analyser);
-
-
-/***********************************************************************************************
- *
- * @brief   Create oscillatory network HSyncNet (hierarchical Sync) for cluster analysis.
- *
- * @param[in] sample:            Input data for clustering.
- * @param[in] number_clusters:   Number of clusters that should be allocated.
- * @param[in] initial_phases:    Type of initialization of initial phases of oscillators.
- * @param[in] initial_neighbors: Defines initial radius connectivity by calculation average distance 
- *                               to connect specify number of oscillators.
- * @param[in] increase_persent:  Percent of increasing of radius connectivity on each step (input 
- *                               values in range (0.0; 1.0) correspond to (0%; 100%)).
- *
- * @return Pointer of hsyncnet network. Caller should free it by 'hsyncnet_destroy_network'.
- *
- ***********************************************************************************************/
-extern "C" DECLARATION void * hsyncnet_create_network(const data_representation * const sample, 
-                                                      const unsigned int number_clusters, 
-                                                      const unsigned int initial_phases,
-                                                      const unsigned int initial_neighbors,
-                                                      const double increase_persent);
-
-/***********************************************************************************************
- *
- * @brief   Destroy oscillatory network HSyncNet (calls destructor).
- *
- * @param   (in) pointer_network      - pointer to HSyncNet oscillatory network.
- *
- ***********************************************************************************************/
-extern "C" DECLARATION void hsyncnet_destroy_network(const void * pointer_network);
-
-/***********************************************************************************************
- *
- * @brief   Simulate oscillatory network hierarchical SYNC until clustering problem is not resolved.
- *
- * @param   (in) order             - order of synchronization that is used as indication for 
- *                                   stopping processing.
- * @param   (in) solver            - specified type of solving diff. equation. 
- * @param   (in) collect_dynamic   - specified requirement to collect whole dynamic of the network.
- *
- * @return  Return pointer to hsyncnet analyser of output dynamic
- *
- ***********************************************************************************************/
-extern "C" DECLARATION void * hsyncnet_process(const void * pointer_network, const double order, const unsigned int solver, const bool collect_dynamic);
-
-extern "C" DECLARATION void hsyncnet_analyser_destroy(const void * pointer_analyser);
-
-
-/***********************************************************************************************
- *
- * @brief   Creates and runs ant colony algorithm for TSP.
- *
- * @param[in] objects_coord			 - pointer to array with objects.
- * @param[in] ant_colony_parameters  - pointer to parameters of the ant colony algorithm.
- *
- * @return Pointer to allocated TSP result where shortest length is stored with sequence of visited
- *         objects. This pointer should deallocated by client using 'ant_colony_tsp_destroy'.
- *
- * @see ant_colony_tsp_destroy();
- *
- ***********************************************************************************************/
-extern "C" DECLARATION tsp_result * ant_colony_tsp_process(const tsp_objects * objects_coord, const void * ant_colony_parameters);
-
-extern "C" DECLARATION tsp_result * ant_colony_tsp_process_by_matrix(const tsp_matrix * objects_coord, const void * ant_colony_parameters);
-
-/***********************************************************************************************
- *
- * @brief   Frees TSP results that is allocated by ant colony algorithm.
- *
- ***********************************************************************************************/
-extern "C" DECLARATION void ant_colony_tsp_destroy(const void * pointer);
-
-<<<<<<< HEAD
-=======
-
-/**********************
- *
- * Ant clustering algorithm
- *
- * @brief  Run ant clustering algorithm
- *
- *
- */
-
-extern "C" DECLARATION clustering_result * ant_mean_clustering(const data_representation * const sample, const void * p_ant_clustering_params, unsigned int count_clusters);
-
-
-
-
-extern "C" DECLARATION void * som_create(const unsigned int num_rows, const unsigned int num_cols, const unsigned int type_conn, const void * parameters);
-
-extern "C" DECLARATION void som_destroy(const void * pointer);
-
-extern "C" DECLARATION unsigned int som_train(const void * pointer, const data_representation * const sample, const unsigned int num_epochs, const bool autostop);
-
-extern "C" DECLARATION unsigned int som_simulate(const void * pointer, const data_representation * const pattern);
-
-extern "C" DECLARATION unsigned int som_get_winner_number(const void * pointer);
-
-extern "C" DECLARATION unsigned int som_get_size(const void * pointer);
-
-extern "C" DECLARATION pyclustering_package * som_get_weights(const void * pointer);
-
-extern "C" DECLARATION pyclustering_package * som_get_capture_objects(const void * pointer);
-
-extern "C" DECLARATION pyclustering_package * som_get_awards(const void * pointer);
-
-extern "C" DECLARATION pyclustering_package * som_get_neighbors(const void * pointer);
-
-
-
-
->>>>>>> 38032c27
-extern "C" DECLARATION void * legion_create(const unsigned int size, const unsigned int connection_type, const void * const parameters);
-
-extern "C" DECLARATION void legion_destroy(const void * pointer);
-
-extern "C" DECLARATION void * legion_simulate(const void * pointer, 
-                                              const unsigned int steps, 
-                                              const double time, 
-                                              const unsigned int solver, 
-                                              const bool collect_dynamic, 
-                                              const void * const stimulus);
-
-extern "C" DECLARATION unsigned int legion_get_size(const void * pointer);
-
-extern "C" DECLARATION void legion_dynamic_destroy(const void * pointer);
-
-extern "C" DECLARATION pyclustering_package * legion_dynamic_get_output(const void * pointer);
-
-extern "C" DECLARATION pyclustering_package * legion_dynamic_get_inhibitory_output(const void * pointer);
-
-extern "C" DECLARATION pyclustering_package * legion_dynamic_get_time(const void * pointer);
-
-extern "C" DECLARATION unsigned int legion_dynamic_get_size(const void * pointer);
-
-#endif
+extern "C" DECLARATION void * legion_create(const unsigned int size, const unsigned int connection_type, const void * const parameters);
+
+extern "C" DECLARATION void legion_destroy(const void * pointer);
+
+extern "C" DECLARATION void * legion_simulate(const void * pointer, 
+                                              const unsigned int steps, 
+                                              const double time, 
+                                              const unsigned int solver, 
+                                              const bool collect_dynamic, 
+                                              const void * const stimulus);
+
+extern "C" DECLARATION unsigned int legion_get_size(const void * pointer);
+
+extern "C" DECLARATION void legion_dynamic_destroy(const void * pointer);
+
+extern "C" DECLARATION pyclustering_package * legion_dynamic_get_output(const void * pointer);
+
+extern "C" DECLARATION pyclustering_package * legion_dynamic_get_inhibitory_output(const void * pointer);
+
+extern "C" DECLARATION pyclustering_package * legion_dynamic_get_time(const void * pointer);
+
+extern "C" DECLARATION unsigned int legion_dynamic_get_size(const void * pointer);
+
+#endif