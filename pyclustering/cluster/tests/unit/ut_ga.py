"""!

@brief Unit-tests for center-initializer set.

@authors Andrei Novikov, Aleksey Kukushkin (pyclustering@yandex.ru)
@date 2014-2017
@copyright GNU Public License

@cond GNU_PUBLIC_LICENSE
    PyClustering is free software: you can redistribute it and/or modify
    it under the terms of the GNU General Public License as published by
    the Free Software Foundation, either version 3 of the License, or
    (at your option) any later version.

    PyClustering is distributed in the hope that it will be useful,
    but WITHOUT ANY WARRANTY; without even the implied warranty of
    MERCHANTABILITY or FITNESS FOR A PARTICULAR PURPOSE.  See the
    GNU General Public License for more details.

    You should have received a copy of the GNU General Public License
    along with this program.  If not, see <http://www.gnu.org/licenses/>.
@endcond

"""

<<<<<<< HEAD
import unittest
import inspect
=======
import unittest;
>>>>>>> bfeadc38

from pyclustering.utils import read_sample;
from pyclustering.cluster.ga import genetic_algorithm;

from pyclustering.samples.definitions import SIMPLE_SAMPLES;


class GeneticAlgorithmClusteringUnitTest(unittest.TestCase):

    # Count attempt to reach best result
    attempts = 3

    def runGeneticAlgorithm(self, test_case_name, data, count_chromosomes, count_clusters, count_populations,
                            count_mutations_gen, result_should_be):

        # Result
        best_ff = float('inf')

<<<<<<< HEAD
        # Several attempts for randomize algorithm
        for _attempt in range(GeneticAlgorithmClusteringUnitTest.attempts):
=======
        _, best_ff = genetic_algorithm(data=data,
                                      count_clusters=count_clusters,
                                      chromosome_count=count_chromosomes,
                                      population_count=count_populations,
                                      count_mutation_gens=count_mutations_gen).process()
>>>>>>> bfeadc38

            _, best_ff, _ = GeneticAlgorithm(data=data,
                                             count_clusters=count_clusters,
                                             chromosome_count=count_chromosomes,
                                             population_count=count_populations,
                                             count_mutation_gens=count_mutations_gen).clustering()

            # Check result for attempt
            if best_ff == result_should_be:
                if _attempt > 0:
                    print('Test case :', test_case_name, ' success with attempts : ', _attempt + 1)
                break

        # Check result
        self.assertEqual(best_ff, result_should_be)

    def test1CenterClustering(self):

<<<<<<< HEAD
        data = [[0, 0], [0, 2]]
=======
        _, best_ff = genetic_algorithm(data=data,
                                      count_clusters=count_clusters,
                                      chromosome_count=count_chromosomes,
                                      population_count=count_populations,
                                      count_mutation_gens=count_mutations_gen).process()
>>>>>>> bfeadc38

        self.runGeneticAlgorithm(test_case_name=inspect.stack()[0][3],
                                 data=data,
                                 count_chromosomes=10,
                                 count_clusters=1,
                                 count_populations=10,
                                 count_mutations_gen=1,
                                 result_should_be=2.0)

    def test1Center4DataClustering(self):

        data = [[0, 0], [0, 2], [2, 0], [2, 2]]

        self.runGeneticAlgorithm(test_case_name=inspect.stack()[0][3],
                                 data=data,
                                 count_chromosomes=10,
                                 count_clusters=1,
                                 count_populations=10,
                                 count_mutations_gen=1,
                                 result_should_be=8.0)

<<<<<<< HEAD
    def test2Center8DataClustering(self):
=======
        _, best_ff = genetic_algorithm(data=data,
                                      count_clusters=count_clusters,
                                      chromosome_count=count_chromosomes,
                                      population_count=count_populations,
                                      count_mutation_gens=count_mutations_gen).process()
>>>>>>> bfeadc38

        data = [[0, 0], [0, 2], [2, 0], [2, 2]]
        data.extend([[6, 0], [6, 2], [8, 0], [8, 2]])

        self.runGeneticAlgorithm(test_case_name=inspect.stack()[0][3],
                                 data=data,
                                 count_chromosomes=50,
                                 count_clusters=2,
                                 count_populations=50,
                                 count_mutations_gen=1,
                                 result_should_be=16.0)

    # @unittest.skip("unstable test (or long : 3 - 5s)")
    def test4Center16DataClustering(self):
<<<<<<< HEAD

        data = []
        data.extend([[0, 0], [1, 0], [0, 1], [1, 1]])
        data.extend([[5, 0], [6, 0], [5, 1], [6, 1]])
        data.extend([[0, 5], [1, 5], [0, 6], [1, 6]])
        data.extend([[4, 4], [7, 4], [4, 7], [7, 7]])

        self.runGeneticAlgorithm(test_case_name=inspect.stack()[0][3],
                                 data=data,
                                 count_chromosomes=20,
                                 count_clusters=4,
                                 count_populations=100,
                                 count_mutations_gen=1,
                                 result_should_be=24.0)
=======
        testing_result = False;
        
        for _ in range(3):
            data = []
            data.extend([[0, 0], [1, 0], [0, 1], [1, 1]])
            data.extend([[5, 0], [6, 0], [5, 1], [6, 1]])
            data.extend([[0, 5], [1, 5], [0, 6], [1, 6]])
            data.extend([[4, 4], [7, 4], [4, 7], [7, 7]])
    
            count_chromosomes = 20
            count_clusters = 4
            count_populations = 100
            count_mutations_gen = 1
    
            _, best_ff = genetic_algorithm(data=data,
                                          count_clusters=count_clusters,
                                          chromosome_count=count_chromosomes,
                                          population_count=count_populations,
                                          count_mutation_gens=count_mutations_gen).process()
    
            if (best_ff != 24.0):
                continue;
            
            testing_result = True;
        
        self.assertEqual(testing_result, True);


    def templateDataClustering(self, sample_path,
                                     amount_clusters,
                                     chromosome_count,
                                     population_count,
                                     count_mutation_gens,
                                     coeff_mutation_count,
                                     expected_clusters_sizes):
        testing_result = False;
        
        for _ in range(3):
            sample = read_sample(sample_path);
            
            ga_instance = genetic_algorithm(sample, amount_clusters, chromosome_count,
                                    population_count, count_mutation_gens, coeff_mutation_count);
            
            best_chromosome, _ = ga_instance.process();
            
            clusters = [[] for _ in range(amount_clusters)]
            for _idx in range(len(best_chromosome)):
                clusters[best_chromosome[_idx]].append(_idx);
            
            obtained_cluster_sizes = [len(cluster) for cluster in clusters];
            if (len(sample) != sum(obtained_cluster_sizes)):
                continue;
            
            if (expected_clusters_sizes != None):
                obtained_cluster_sizes.sort();
                expected_clusters_sizes.sort();
                if (obtained_cluster_sizes != expected_clusters_sizes):
                    continue;
            
            testing_result = True;
        
        assert testing_result == True;
    
    
    def testClusteringSampleSimple01(self):
        # Two dimensional data
        self.templateDataClustering(SIMPLE_SAMPLES.SAMPLE_SIMPLE1, 2, 20, 30, 2, 0.25, [5, 5]);

    def testClusteringSampleSimple01WrongAllocation(self):
        self.templateDataClustering(SIMPLE_SAMPLES.SAMPLE_SIMPLE1, 1, 20, 30, 2, 0.25, [10]);

    def testClusteringSampleSimple07(self):
        # One dimensional data
        self.templateDataClustering(SIMPLE_SAMPLES.SAMPLE_SIMPLE7, 2, 20, 30, 2, 0.25, [10, 10]);

    def testClusteringSampleSimple07WrongAllocation(self):
        self.templateDataClustering(SIMPLE_SAMPLES.SAMPLE_SIMPLE7, 1, 20, 30, 2, 0.25, [20]);

    def testClusteringSampleSimple11(self):
        # Three dimensional data
        self.templateDataClustering(SIMPLE_SAMPLES.SAMPLE_SIMPLE11, 2, 20, 30, 2, 0.25, [10, 10]);


if __name__ == "__main__":
    unittest.main();
>>>>>>> bfeadc38
<|MERGE_RESOLUTION|>--- conflicted
+++ resolved
@@ -23,17 +23,10 @@
 
 """
 
-<<<<<<< HEAD
 import unittest
 import inspect
-=======
-import unittest;
->>>>>>> bfeadc38
 
-from pyclustering.utils import read_sample;
-from pyclustering.cluster.ga import genetic_algorithm;
-
-from pyclustering.samples.definitions import SIMPLE_SAMPLES;
+from pyclustering.cluster.ga import genetic_algorithm
 
 
 class GeneticAlgorithmClusteringUnitTest(unittest.TestCase):
@@ -47,22 +40,14 @@
         # Result
         best_ff = float('inf')
 
-<<<<<<< HEAD
         # Several attempts for randomize algorithm
         for _attempt in range(GeneticAlgorithmClusteringUnitTest.attempts):
-=======
-        _, best_ff = genetic_algorithm(data=data,
-                                      count_clusters=count_clusters,
-                                      chromosome_count=count_chromosomes,
-                                      population_count=count_populations,
-                                      count_mutation_gens=count_mutations_gen).process()
->>>>>>> bfeadc38
 
-            _, best_ff, _ = GeneticAlgorithm(data=data,
-                                             count_clusters=count_clusters,
-                                             chromosome_count=count_chromosomes,
-                                             population_count=count_populations,
-                                             count_mutation_gens=count_mutations_gen).clustering()
+            _, best_ff, = genetic_algorithm(data=data,
+                                            count_clusters=count_clusters,
+                                            chromosome_count=count_chromosomes,
+                                            population_count=count_populations,
+                                            count_mutation_gens=count_mutations_gen).process()
 
             # Check result for attempt
             if best_ff == result_should_be:
@@ -75,15 +60,7 @@
 
     def test1CenterClustering(self):
 
-<<<<<<< HEAD
         data = [[0, 0], [0, 2]]
-=======
-        _, best_ff = genetic_algorithm(data=data,
-                                      count_clusters=count_clusters,
-                                      chromosome_count=count_chromosomes,
-                                      population_count=count_populations,
-                                      count_mutation_gens=count_mutations_gen).process()
->>>>>>> bfeadc38
 
         self.runGeneticAlgorithm(test_case_name=inspect.stack()[0][3],
                                  data=data,
@@ -105,15 +82,7 @@
                                  count_mutations_gen=1,
                                  result_should_be=8.0)
 
-<<<<<<< HEAD
     def test2Center8DataClustering(self):
-=======
-        _, best_ff = genetic_algorithm(data=data,
-                                      count_clusters=count_clusters,
-                                      chromosome_count=count_chromosomes,
-                                      population_count=count_populations,
-                                      count_mutation_gens=count_mutations_gen).process()
->>>>>>> bfeadc38
 
         data = [[0, 0], [0, 2], [2, 0], [2, 2]]
         data.extend([[6, 0], [6, 2], [8, 0], [8, 2]])
@@ -126,9 +95,7 @@
                                  count_mutations_gen=1,
                                  result_should_be=16.0)
 
-    # @unittest.skip("unstable test (or long : 3 - 5s)")
     def test4Center16DataClustering(self):
-<<<<<<< HEAD
 
         data = []
         data.extend([[0, 0], [1, 0], [0, 1], [1, 1]])
@@ -143,90 +110,7 @@
                                  count_populations=100,
                                  count_mutations_gen=1,
                                  result_should_be=24.0)
-=======
-        testing_result = False;
-        
-        for _ in range(3):
-            data = []
-            data.extend([[0, 0], [1, 0], [0, 1], [1, 1]])
-            data.extend([[5, 0], [6, 0], [5, 1], [6, 1]])
-            data.extend([[0, 5], [1, 5], [0, 6], [1, 6]])
-            data.extend([[4, 4], [7, 4], [4, 7], [7, 7]])
-    
-            count_chromosomes = 20
-            count_clusters = 4
-            count_populations = 100
-            count_mutations_gen = 1
-    
-            _, best_ff = genetic_algorithm(data=data,
-                                          count_clusters=count_clusters,
-                                          chromosome_count=count_chromosomes,
-                                          population_count=count_populations,
-                                          count_mutation_gens=count_mutations_gen).process()
-    
-            if (best_ff != 24.0):
-                continue;
-            
-            testing_result = True;
-        
-        self.assertEqual(testing_result, True);
-
-
-    def templateDataClustering(self, sample_path,
-                                     amount_clusters,
-                                     chromosome_count,
-                                     population_count,
-                                     count_mutation_gens,
-                                     coeff_mutation_count,
-                                     expected_clusters_sizes):
-        testing_result = False;
-        
-        for _ in range(3):
-            sample = read_sample(sample_path);
-            
-            ga_instance = genetic_algorithm(sample, amount_clusters, chromosome_count,
-                                    population_count, count_mutation_gens, coeff_mutation_count);
-            
-            best_chromosome, _ = ga_instance.process();
-            
-            clusters = [[] for _ in range(amount_clusters)]
-            for _idx in range(len(best_chromosome)):
-                clusters[best_chromosome[_idx]].append(_idx);
-            
-            obtained_cluster_sizes = [len(cluster) for cluster in clusters];
-            if (len(sample) != sum(obtained_cluster_sizes)):
-                continue;
-            
-            if (expected_clusters_sizes != None):
-                obtained_cluster_sizes.sort();
-                expected_clusters_sizes.sort();
-                if (obtained_cluster_sizes != expected_clusters_sizes):
-                    continue;
-            
-            testing_result = True;
-        
-        assert testing_result == True;
-    
-    
-    def testClusteringSampleSimple01(self):
-        # Two dimensional data
-        self.templateDataClustering(SIMPLE_SAMPLES.SAMPLE_SIMPLE1, 2, 20, 30, 2, 0.25, [5, 5]);
-
-    def testClusteringSampleSimple01WrongAllocation(self):
-        self.templateDataClustering(SIMPLE_SAMPLES.SAMPLE_SIMPLE1, 1, 20, 30, 2, 0.25, [10]);
-
-    def testClusteringSampleSimple07(self):
-        # One dimensional data
-        self.templateDataClustering(SIMPLE_SAMPLES.SAMPLE_SIMPLE7, 2, 20, 30, 2, 0.25, [10, 10]);
-
-    def testClusteringSampleSimple07WrongAllocation(self):
-        self.templateDataClustering(SIMPLE_SAMPLES.SAMPLE_SIMPLE7, 1, 20, 30, 2, 0.25, [20]);
-
-    def testClusteringSampleSimple11(self):
-        # Three dimensional data
-        self.templateDataClustering(SIMPLE_SAMPLES.SAMPLE_SIMPLE11, 2, 20, 30, 2, 0.25, [10, 10]);
 
 
 if __name__ == "__main__":
-    unittest.main();
->>>>>>> bfeadc38
+    unittest.main()